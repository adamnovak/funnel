package tesTaskEngineWorker

import (
	"log"
	"os"
	"os/exec"
	"strings"
	"syscall"
)

// NewDockerEngine creates a type, DockerCmd.
func NewDockerEngine() *DockerCmd {
	return &DockerCmd{}
}

// DockerCmd has an associated method `Run`, and is an empty type.
type DockerCmd struct {
}

<<<<<<< HEAD
func (self DockerCmd) Run(containerName string, args []string,
	binds []string, workdir string, remove bool, stdin *os.File, stdout *os.File, stderr *os.File) (int, error) {
=======
// Run runs a docker command.
func (dockerCmd DockerCmd) Run(containerName string, args []string,
	binds []string, workdir string, remove bool, stdout *os.File, stderr *os.File) (int, error) {
>>>>>>> 91ed929a

	log.Printf("Docker Binds: %s", binds)
	// Creates docker arguments.
	dockerArgs := []string{"run", "--rm", "-i"}

	if workdir != "" {
		dockerArgs = append(dockerArgs, "-w", workdir)
	}

	for _, i := range binds {
		dockerArgs = append(dockerArgs, "-v", i)
	}

	// Append the containerName to dockerArgs.
	dockerArgs = append(dockerArgs, containerName)
	// Iterates through `args` and append it to dockerArgs.
	dockerArgs = append(dockerArgs, args...)
	log.Printf("Runner docker %s", strings.Join(dockerArgs, " "))
	// exec.Command creates a command line call, `cmd`.
	// It will look like: `run --rm -i -w [workdir] -v [bindings] [containername] [args]`
	cmd := exec.Command("docker", dockerArgs...)

	if stdin != nil {
		cmd.Stdin = stdin
	}
	if stdout != nil {
		cmd.Stdout = stdout
	}
	if stderr != nil {
		cmd.Stderr = stderr
	}

	// Runs the command line call `cmd` in the host environment.
	cmdErr := cmd.Run()
	exitStatus := 0
	if exiterr, exitOk := cmdErr.(*exec.ExitError); exitOk {
		// if exitOk is True, do the following.
		if status, statusOk := exiterr.Sys().(syscall.WaitStatus); statusOk {
			exitStatus = status.ExitStatus()
			log.Printf("Exit Status: %d", exitStatus)
		}
	} else {
		// if exitOk is False, do the following.
		log.Printf("cmd.Run: %v", cmdErr)
	}

	return exitStatus, nil
}<|MERGE_RESOLUTION|>--- conflicted
+++ resolved
@@ -17,14 +17,8 @@
 type DockerCmd struct {
 }
 
-<<<<<<< HEAD
-func (self DockerCmd) Run(containerName string, args []string,
+func (dockerCmd DockerCmd) Run(containerName string, args []string,
 	binds []string, workdir string, remove bool, stdin *os.File, stdout *os.File, stderr *os.File) (int, error) {
-=======
-// Run runs a docker command.
-func (dockerCmd DockerCmd) Run(containerName string, args []string,
-	binds []string, workdir string, remove bool, stdout *os.File, stderr *os.File) (int, error) {
->>>>>>> 91ed929a
 
 	log.Printf("Docker Binds: %s", binds)
 	// Creates docker arguments.
