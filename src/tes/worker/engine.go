package tesTaskEngineWorker

import (
	"context"
	"fmt"
	"net"
	"os/exec"
	"path/filepath"
	"reflect"
	"strings"
	"syscall"
	"tes"
	pbe "tes/ga4gh"
	"tes/scheduler"
	pbr "tes/server/proto"
	"tes/storage"
	"time"
)

// Engine is responsible for running a job. This includes downloading inputs,
// communicating updates to the scheduler service, running the actual command,
// and uploading outputs.
type Engine interface {
	RunJob(ctx context.Context, job *pbr.JobResponse) error
}

// engine is the internal implementation of a docker job engine.
type engine struct {
	conf tes.Worker
}

// NewEngine returns a new Engine instance configured with a given scheduler address,
// working directory, and storage client.
//
// If the working directory can't be initialized, this returns an error.
func NewEngine(conf tes.Worker) (Engine, error) {
	dir, err := filepath.Abs(conf.WorkDir)
	if err != nil {
		return nil, err
	}
	ensureDir(dir)

	return &engine{conf}, nil
}

// RunJob is a wrapper for runJob that polls for Cancel requests
<<<<<<< HEAD
// TODO documentation
func (eng *engine) RunJob(parentCtx context.Context, jobR *pbr.JobResponse) error {
=======
func (eng *engine) RunJob(parentCtx context.Context, jobR *pbr.JobResponse) error {
	// This is essentially a simple helper for runJob() (below).
 	// This ensures that the job state is always updated in the scheduler,
  // without having to do it on 15+ different lines in runJob() and others.
  //
  // Please try to keep this function as simple as possible.
  // New code should probably go in runJob()

	ctx, cancel := context.WithCancel(parentCtx)
	defer cancel()

>>>>>>> 949414f6
	// Get a client for the scheduler service
	sched, schederr := scheduler.NewClient(eng.conf)
	defer sched.Close()
	// TODO if we're here then we have a serious problem. We have already
	//      told the scheduler that we're running the job, but now we can't
	//      tell it things are broken, so the job is going to stay running
	//      forever. Possibly the scheduler should have a job timeout.
	if schederr != nil {
		return schederr
	}

	jobID := &pbe.JobID{
		Value: jobR.Job.JobID,
	}

<<<<<<< HEAD
	ctx, cancel := context.WithCancel(parentCtx)
	defer cancel()
=======
	sched.SetInitializing(ctx, jobR.Job)
>>>>>>> 949414f6

	joberr := make(chan error, 1)
	go func() {
		joberr <- eng.runJob(ctx, sched, jobR)
	}()

	// Ticker for State polling
<<<<<<< HEAD
	pollRate := time.Duration(eng.conf.StatusPollRate)
	tickChan := time.NewTicker(pollRate * time.Millisecond).C

=======
	tickChan := time.NewTicker(time.Second * 5).C
>>>>>>> 949414f6
	for {
		select {
		case joberr := <-joberr:
			if joberr != nil {
				sched.SetFailed(ctx, jobR.Job)
				return fmt.Errorf("Error running job: %v", joberr)
			}
			sched.SetComplete(ctx, jobR.Job)
			return nil
		case <-tickChan:
			jobDesc, err := sched.GetJobState(ctx, jobID)
			if err != nil {
				return fmt.Errorf("Error trying to get job status: %v", err)
			}
			switch jobDesc.State {
			case pbe.State_Canceled:
				cancel()
			}
		}
	}
}

// runJob runs a job
// TODO documentation
func (eng *engine) runJob(ctx context.Context, sched *scheduler.Client, jobR *pbr.JobResponse) error {
<<<<<<< HEAD
	// Initialize job
	sched.SetInitializing(ctx, jobR.Job)
	mapper, merr := eng.getMapper(jobR.Job)
=======
	log := log.WithFields("jobID", jobR.Job.JobID)
	// Initialize job
	mapper, merr := eng.getMapper(jobR.Job)

>>>>>>> 949414f6
	if merr != nil {
		sched.SetFailed(ctx, jobR.Job)
		return fmt.Errorf("Error during mapper initialization: %s", merr)
	}

	store, serr := eng.getStorage(jobR)
	if serr != nil {
		return fmt.Errorf("Error during store initialization: %s", serr)
	}

	derr := eng.downloadInputs(mapper, store)
	if derr != nil {
		return fmt.Errorf("Error during input provisioning: %s", derr)
	}

<<<<<<< HEAD
	log.Printf("Store: %s", store)

=======
>>>>>>> 949414f6
	// Run job steps
	sched.SetRunning(ctx, jobR.Job)
	for stepNum, step := range jobR.Job.Task.Docker {
		joberr := eng.runStep(ctx, sched, mapper, jobR.Job.JobID, step, stepNum)
		if joberr != nil {
			return fmt.Errorf("Error running job: %s", joberr)
		}
	}

	// Finalize job
	oerr := eng.uploadOutputs(mapper, store)
	if oerr != nil {
		return fmt.Errorf("Error uploading job outputs: %s", oerr)
	}

	// Job is Complete
<<<<<<< HEAD
	log.Println("Job completed without error")
	return nil
}

// runStep
// TODO documentation
=======
	log.Info("Job completed without error")
	return nil
}

// runStep runs a single docker step of a task
>>>>>>> 949414f6
func (eng *engine) runStep(ctx context.Context, sched *scheduler.Client, mapper *FileMapper, id string, step *pbe.DockerExecutor, stepNum int) error {
	stepID := fmt.Sprintf("%v-%v", id, stepNum)
	dcmd, err := eng.setupDockerCmd(mapper, step, stepID)
	if err != nil {
		return fmt.Errorf("Error setting up docker command: %v", err)
	}
<<<<<<< HEAD
	log.Printf("Running command: %s", strings.Join(dcmd.Cmd.Args, " "))
=======
	log.Info("Running command", "cmd", strings.Join(dcmd.Cmd.Args, " "))
>>>>>>> 949414f6

	// Start task step asynchronously
	dcmd.Cmd.Start()

	// Open channel to track async process
	done := make(chan error, 1)
	go func() {
		done <- dcmd.Cmd.Wait()
	}()

	// Open channel to track container initialization
	metaCh := make(chan []*pbe.Ports, 1)
	go func() {
		metaCh <- dcmd.InspectContainer(ctx)
	}()

	// Initialized to allow for DeepEquals comparison during polling
	stepLog := &pbe.JobLog{}

	// Ticker for polling rate
<<<<<<< HEAD
	pollRate := time.Duration(eng.conf.LogUpdateRate)
	tickChan := time.NewTicker(pollRate * time.Millisecond).C
=======
	tickChan := time.NewTicker(time.Second * 5).C
>>>>>>> 949414f6

	for {
		select {

		// ensure containers are stopped if the context is canceled
		// handles cancel request
		case <-ctx.Done():
			err := dcmd.StopContainer()
			if err != nil {
				return err
			}

		// TODO ensure metadata gets logged
		case portMap := <-metaCh:
			ip, err := externalIP()
			if err != nil {
				return err
			}

			// log update with host ip and port mapping
			initLog := &pbe.JobLog{
				HostIP: ip,
				Ports:  portMap,
			}

			statusReq := &pbr.UpdateStatusRequest{
				Id:   id,
				Step: int64(stepNum),
				Log:  initLog,
			}
			sched.UpdateJobStatus(ctx, statusReq)

		// handles docker run failure and success
		case cmdErr := <-done:
			stepLogUpdate := eng.finalizeLogs(dcmd, cmdErr)
			// final log update that includes the exit code
			statusReq := &pbr.UpdateStatusRequest{
				Id:   id,
				Step: int64(stepNum),
				Log:  stepLogUpdate,
			}
			sched.UpdateJobStatus(ctx, statusReq)

			if cmdErr != nil {
				return fmt.Errorf("Docker command error: %v", cmdErr)
			}
			return nil

		// update stdout and stderr in logs every 5 seconds
		case <-tickChan:
			stepLogUpdate := eng.updateLogs(dcmd)
			// check if log update has any new data
			if reflect.DeepEqual(stepLogUpdate, stepLog) == false {
				statusReq := &pbr.UpdateStatusRequest{
					Id:   id,
					Step: int64(stepNum),
					Log:  stepLogUpdate,
				}
				sched.UpdateJobStatus(ctx, statusReq)
			}
		}
	}
}

// getMapper returns a FileMapper instance with volumes, inputs, and outputs
// configured for the given job.
func (eng *engine) getMapper(job *pbe.Job) (*FileMapper, error) {
	mapper := NewJobFileMapper(job.JobID, eng.conf.WorkDir)

	// Iterates through job.Task.Resources.Volumes and add the volume to mapper.
	for _, vol := range job.Task.Resources.Volumes {
		err := mapper.AddVolume(vol.Source, vol.MountPoint)
		if err != nil {
			return nil, err
		}
	}

	// Add all the inputs to the mapper
	for _, input := range job.Task.Inputs {
		err := mapper.AddInput(input)
		if err != nil {
			return nil, err
		}
	}

	// Add all the outputs to the mapper
	for _, output := range job.Task.Outputs {
		err := mapper.AddOutput(output)
		if err != nil {
			return nil, err
		}
	}

	return mapper, nil
}

// getStorage returns a Storage instance configured for the given job.
func (eng *engine) getStorage(jobR *pbr.JobResponse) (*storage.Storage, error) {
	var err error
	storage := new(storage.Storage)

	for _, conf := range eng.conf.Storage {
		storage, err = storage.WithConfig(conf)
		if err != nil {
			return nil, err
		}
	}

	if storage == nil {
		return nil, fmt.Errorf("No storage configured")
	}

	if storage == nil {
		return nil, fmt.Errorf("No storage configured")
	}

	return storage, nil
}

func (eng *engine) downloadInputs(mapper *FileMapper, store *storage.Storage) error {
	// Validate all the input source URLs
	//for _, input := range mapper.Inputs {
	// TODO ?
	//}

	// Download all the inputs from storage
	for _, input := range mapper.Inputs {
		err := store.Get(input.Location, input.Path, input.Class)
		if err != nil {
			return err
		}
	}
	return nil
}

// The bulk of job running happens here.
func (eng *engine) setupDockerCmd(mapper *FileMapper, step *pbe.DockerExecutor, id string) (*DockerCmd, error) {

	dcmd := &DockerCmd{
		ImageName:     step.ImageName,
		CmdString:     step.Cmd,
		Volumes:       mapper.Volumes,
		Workdir:       step.Workdir,
		Ports:         step.Ports,
		ContainerName: id,
		// TODO make RemoveContainer configurable
		RemoveContainer: true,
		Stdin:           nil,
		Stdout:          nil,
		Stderr:          nil,
		Log:             map[string][]byte{},
	}

	// Find the path for job stdin
	if step.Stdin != "" {
		f, err := mapper.OpenHostFile(step.Stdin)
		if err != nil {
			return nil, fmt.Errorf("Error setting up job stdin: %s", err)
		}
		dcmd.Stdin = f
	}

	// Create file for job stdout
	if step.Stdout != "" {
		f, err := mapper.CreateHostFile(step.Stdout)
		if err != nil {
			return nil, fmt.Errorf("Error setting up job stdout: %s", err)
		}
		dcmd.Stdout = f
	}

	// Create file for job stderr
	if step.Stderr != "" {
		f, err := mapper.CreateHostFile(step.Stderr)
		if err != nil {
			return nil, fmt.Errorf("Error setting up job stderr: %s", err)
		}
		dcmd.Stderr = f
	}

	dcmd, err := dcmd.SetupCommand()
	if err != nil {
		return nil, fmt.Errorf("Error setting up job command: %s", err)
	}

	return dcmd, nil
}

func externalIP() (string, error) {
	ifaces, err := net.Interfaces()
	if err != nil {
		return "", err
	}
	for _, iface := range ifaces {
		if iface.Flags&net.FlagUp == 0 {
			continue // interface down

		}
		if iface.Flags&net.FlagLoopback != 0 {
			continue // loopback interface

		}
		addrs, err := iface.Addrs()
		if err != nil {
			return "", err

		}
		for _, addr := range addrs {
			var ip net.IP
			switch v := addr.(type) {
			case *net.IPNet:
				ip = v.IP
			case *net.IPAddr:
				ip = v.IP
			}
			if ip == nil || ip.IsLoopback() {
				continue
			}
			ip = ip.To4()
			if ip == nil {
				continue // not an ipv4 address
			}
			return ip.String(), nil
		}
	}
	return "", fmt.Errorf("Error no network connection")
}

func (eng *engine) updateLogs(dcmd *DockerCmd) *pbe.JobLog {
	stepLog := &pbe.JobLog{}

	if len(dcmd.Log["Stdout"]) > 0 {
		stdoutText := string(dcmd.Log["Stdout"][:])
		dcmd.Log["Stdout"] = []byte{}
		stepLog.Stdout = stdoutText
	}

	if len(dcmd.Log["Stderr"]) > 0 {
		stderrText := string(dcmd.Log["Stderr"][:])
		dcmd.Log["Stderr"] = []byte{}
		stepLog.Stderr = stderrText
	}

	return stepLog
}

func (eng *engine) finalizeLogs(dcmd *DockerCmd, cmdErr error) *pbe.JobLog {
	exitCode := getExitCode(cmdErr)
	log.Info("Exit code", "code", exitCode)
	steplog := eng.updateLogs(dcmd)
	steplog.ExitCode = exitCode
	return steplog
}

func (eng *engine) uploadOutputs(mapper *FileMapper, store *storage.Storage) error {
	// Upload all the outputs to storage
	for _, out := range mapper.Outputs {
		err := store.Put(out.Location, out.Path, out.Class)
		if err != nil {
			return err
		}
	}
	return nil
}

// getExitCode gets the exit status (i.e. exit code) from the result of an executed command.
// The exit code is zero if the command completed without error.
func getExitCode(err error) int32 {
	if err != nil {
		if exiterr, exitOk := err.(*exec.ExitError); exitOk {
			if status, statusOk := exiterr.Sys().(syscall.WaitStatus); statusOk {
				return int32(status.ExitStatus())
			}
		} else {
			log.Info("Could not determine exit code. Using default -999")
			return -999
		}
	}
	// The error is nil, the command returned successfully, so exit status is 0.
	return 0
}<|MERGE_RESOLUTION|>--- conflicted
+++ resolved
@@ -44,10 +44,6 @@
 }
 
 // RunJob is a wrapper for runJob that polls for Cancel requests
-<<<<<<< HEAD
-// TODO documentation
-func (eng *engine) RunJob(parentCtx context.Context, jobR *pbr.JobResponse) error {
-=======
 func (eng *engine) RunJob(parentCtx context.Context, jobR *pbr.JobResponse) error {
 	// This is essentially a simple helper for runJob() (below).
  	// This ensures that the job state is always updated in the scheduler,
@@ -59,7 +55,6 @@
 	ctx, cancel := context.WithCancel(parentCtx)
 	defer cancel()
 
->>>>>>> 949414f6
 	// Get a client for the scheduler service
 	sched, schederr := scheduler.NewClient(eng.conf)
 	defer sched.Close()
@@ -75,12 +70,7 @@
 		Value: jobR.Job.JobID,
 	}
 
-<<<<<<< HEAD
-	ctx, cancel := context.WithCancel(parentCtx)
-	defer cancel()
-=======
 	sched.SetInitializing(ctx, jobR.Job)
->>>>>>> 949414f6
 
 	joberr := make(chan error, 1)
 	go func() {
@@ -88,13 +78,9 @@
 	}()
 
 	// Ticker for State polling
-<<<<<<< HEAD
 	pollRate := time.Duration(eng.conf.StatusPollRate)
 	tickChan := time.NewTicker(pollRate * time.Millisecond).C
 
-=======
-	tickChan := time.NewTicker(time.Second * 5).C
->>>>>>> 949414f6
 	for {
 		select {
 		case joberr := <-joberr:
@@ -117,19 +103,18 @@
 	}
 }
 
-// runJob runs a job
-// TODO documentation
+// runJob calls a series of other functions to process a job:
+// 1. set up the file mapping between the host and the container
+// 2. set up the storage client
+// 3. download the inputs
+// 4. run the job steps
+// 4a. update the scheduler with job status after each step
+// 5. upload the outputs
 func (eng *engine) runJob(ctx context.Context, sched *scheduler.Client, jobR *pbr.JobResponse) error {
-<<<<<<< HEAD
-	// Initialize job
-	sched.SetInitializing(ctx, jobR.Job)
-	mapper, merr := eng.getMapper(jobR.Job)
-=======
 	log := log.WithFields("jobID", jobR.Job.JobID)
 	// Initialize job
 	mapper, merr := eng.getMapper(jobR.Job)
 
->>>>>>> 949414f6
 	if merr != nil {
 		sched.SetFailed(ctx, jobR.Job)
 		return fmt.Errorf("Error during mapper initialization: %s", merr)
@@ -145,11 +130,8 @@
 		return fmt.Errorf("Error during input provisioning: %s", derr)
 	}
 
-<<<<<<< HEAD
 	log.Printf("Store: %s", store)
 
-=======
->>>>>>> 949414f6
 	// Run job steps
 	sched.SetRunning(ctx, jobR.Job)
 	for stepNum, step := range jobR.Job.Task.Docker {
@@ -166,31 +148,18 @@
 	}
 
 	// Job is Complete
-<<<<<<< HEAD
-	log.Println("Job completed without error")
-	return nil
-}
-
-// runStep
-// TODO documentation
-=======
 	log.Info("Job completed without error")
 	return nil
 }
 
 // runStep runs a single docker step of a task
->>>>>>> 949414f6
 func (eng *engine) runStep(ctx context.Context, sched *scheduler.Client, mapper *FileMapper, id string, step *pbe.DockerExecutor, stepNum int) error {
 	stepID := fmt.Sprintf("%v-%v", id, stepNum)
 	dcmd, err := eng.setupDockerCmd(mapper, step, stepID)
 	if err != nil {
 		return fmt.Errorf("Error setting up docker command: %v", err)
 	}
-<<<<<<< HEAD
-	log.Printf("Running command: %s", strings.Join(dcmd.Cmd.Args, " "))
-=======
 	log.Info("Running command", "cmd", strings.Join(dcmd.Cmd.Args, " "))
->>>>>>> 949414f6
 
 	// Start task step asynchronously
 	dcmd.Cmd.Start()
@@ -211,12 +180,8 @@
 	stepLog := &pbe.JobLog{}
 
 	// Ticker for polling rate
-<<<<<<< HEAD
 	pollRate := time.Duration(eng.conf.LogUpdateRate)
 	tickChan := time.NewTicker(pollRate * time.Millisecond).C
-=======
-	tickChan := time.NewTicker(time.Second * 5).C
->>>>>>> 949414f6
 
 	for {
 		select {
