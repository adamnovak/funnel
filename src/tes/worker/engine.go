package tesTaskEngineWorker

import (
	"fmt"
	"os"
	"tes/ga4gh"
)

const headerSize = int64(102400)

func readFileHead(path string) []byte {
	f, _ := os.Open(path)
	buffer := make([]byte, headerSize)
	l, _ := f.Read(buffer)
	f.Close()
	return buffer[:l]
}

<<<<<<< HEAD
func FindHostPath(bindings []FSBinding, containerPath string) string {
	for _, binding := range bindings {
		if binding.ContainerPath == containerPath {
			return binding.HostPath
		}
	}
	return ""
}

func FindStdin(bindings []FSBinding, containerPath string) (*os.File, error) {
	stdinPath := FindHostPath(bindings, containerPath)
	if stdinPath != "" {
		return os.Open(stdinPath)
	} else {
		return nil, nil
	}
}

=======
// RunJob runs a job.
>>>>>>> 91ed929a
func RunJob(job *ga4gh_task_exec.Job, mapper FileMapper) error {
	// Modifies the filemapper's jobID
	mapper.Job(job.JobId)

	// Iterates through job.Task.Resources.Volumes and add the volume to mapper.
	for _, disk := range job.Task.Resources.Volumes {
		mapper.AddVolume(job.JobId, disk.Source, disk.MountPoint)
	}

	// MapInput copies the input.Location into input.Path.
	for _, input := range job.Task.Inputs {
		err := mapper.MapInput(job.JobId, input.Location, input.Path, input.Class)
		if err != nil {
			return err
		}
	}

	// MapOutput finds where to output the results, and adds that
	// to Job. It also sets that output path should be the output
	// location once the job is done.
	for _, output := range job.Task.Outputs {
		err := mapper.MapOutput(job.JobId, output.Location, output.Path, output.Class, output.Create)
		if err != nil {
			return err
		}
	}

	// Loops through Docker Tasks, and label them with i (the index).
	for i, dockerTask := range job.Task.Docker {
<<<<<<< HEAD
		stdin, err := FindStdin(mapper.jobs[job.JobId].Bindings, dockerTask.Stdin)
		if err != nil {
			return fmt.Errorf("Error setting up job stdin: %s", err)
			return err
		}

=======
		// Finds stdout path through mapper.TempFile.
		// Takes stdout from Tool, and outputs into a file.
>>>>>>> 91ed929a
		stdout, err := mapper.TempFile(job.JobId)
		if err != nil {
			return fmt.Errorf("Error setting up job stdout log: %s", err)
		}
		// Finds stderr path through mapper.TempFile.
		// Takes stderr from Tool, and outputs into a file.
		// `stderr` is a stream where systems error is saved.
		// `err` is Go error.
		stderr, err := mapper.TempFile(job.JobId)
		if err != nil {
			// why two returns? will second return actually return?
			return fmt.Errorf("Error setting up job stderr log: %s", err)
		}
		stdoutPath := stdout.Name()
		stderrPath := stderr.Name()

		// `binds` is a slice of the docker run arguments.
		binds := mapper.GetBindings(job.JobId)

		// NewDockerEngine returns a type that has a `Run` method.
		dclient := NewDockerEngine()
<<<<<<< HEAD
		exit_code, err := dclient.Run(dockerTask.ImageName, dockerTask.Cmd, binds, dockerTask.Workdir, true, stdin, stdout, stderr)
=======

		// ImageName == Docker image name (ex. devian:Wheezy).
		// cmd = Docker command (ex. `cat`).
		// workdir = Docker working directory (ex. /mnt/work).
		exitCode, err := dclient.Run(dockerTask.ImageName, dockerTask.Cmd, binds, dockerTask.Workdir, true, stdout, stderr)

>>>>>>> 91ed929a
		stdout.Close()
		stderr.Close()

		// If `Stderr` is supposed to be added to the volume, copy it.
		if len(dockerTask.Stderr) > 0 {
			hstPath := mapper.HostPath(job.JobId, dockerTask.Stderr)
			if len(hstPath) > 0 {
				copyFileContents(stderrPath, hstPath)
			}

		}
		//If `Stdout` is supposed to be added to the volume, copy it.
		if len(dockerTask.Stdout) > 0 {
			hstPath := mapper.HostPath(job.JobId, dockerTask.Stdout)
			if len(hstPath) > 0 {
				copyFileContents(stdoutPath, hstPath)
			}
		}

		stderrText := readFileHead(stderrPath)
		stdoutText := readFileHead(stdoutPath)
		mapper.UpdateOutputs(job.JobId, i, exitCode, string(stdoutText), string(stderrText))
		if err != nil {
			return err
		}
	}

	mapper.FinalizeJob(job.JobId)

	return nil
}<|MERGE_RESOLUTION|>--- conflicted
+++ resolved
@@ -16,7 +16,6 @@
 	return buffer[:l]
 }
 
-<<<<<<< HEAD
 func FindHostPath(bindings []FSBinding, containerPath string) string {
 	for _, binding := range bindings {
 		if binding.ContainerPath == containerPath {
@@ -35,21 +34,19 @@
 	}
 }
 
-=======
 // RunJob runs a job.
->>>>>>> 91ed929a
 func RunJob(job *ga4gh_task_exec.Job, mapper FileMapper) error {
 	// Modifies the filemapper's jobID
-	mapper.Job(job.JobId)
+	mapper.Job(job.JobID)
 
 	// Iterates through job.Task.Resources.Volumes and add the volume to mapper.
 	for _, disk := range job.Task.Resources.Volumes {
-		mapper.AddVolume(job.JobId, disk.Source, disk.MountPoint)
+		mapper.AddVolume(job.JobID, disk.Source, disk.MountPoint)
 	}
 
 	// MapInput copies the input.Location into input.Path.
 	for _, input := range job.Task.Inputs {
-		err := mapper.MapInput(job.JobId, input.Location, input.Path, input.Class)
+		err := mapper.MapInput(job.JobID, input.Location, input.Path, input.Class)
 		if err != nil {
 			return err
 		}
@@ -59,7 +56,7 @@
 	// to Job. It also sets that output path should be the output
 	// location once the job is done.
 	for _, output := range job.Task.Outputs {
-		err := mapper.MapOutput(job.JobId, output.Location, output.Path, output.Class, output.Create)
+		err := mapper.MapOutput(job.JobID, output.Location, output.Path, output.Class, output.Create)
 		if err != nil {
 			return err
 		}
@@ -67,18 +64,15 @@
 
 	// Loops through Docker Tasks, and label them with i (the index).
 	for i, dockerTask := range job.Task.Docker {
-<<<<<<< HEAD
-		stdin, err := FindStdin(mapper.jobs[job.JobId].Bindings, dockerTask.Stdin)
+		stdin, err := FindStdin(mapper.jobs[job.JobID].Bindings, dockerTask.Stdin)
 		if err != nil {
 			return fmt.Errorf("Error setting up job stdin: %s", err)
 			return err
 		}
 
-=======
 		// Finds stdout path through mapper.TempFile.
 		// Takes stdout from Tool, and outputs into a file.
->>>>>>> 91ed929a
-		stdout, err := mapper.TempFile(job.JobId)
+		stdout, err := mapper.TempFile(job.JobID)
 		if err != nil {
 			return fmt.Errorf("Error setting up job stdout log: %s", err)
 		}
@@ -86,7 +80,7 @@
 		// Takes stderr from Tool, and outputs into a file.
 		// `stderr` is a stream where systems error is saved.
 		// `err` is Go error.
-		stderr, err := mapper.TempFile(job.JobId)
+		stderr, err := mapper.TempFile(job.JobID)
 		if err != nil {
 			// why two returns? will second return actually return?
 			return fmt.Errorf("Error setting up job stderr log: %s", err)
@@ -95,26 +89,21 @@
 		stderrPath := stderr.Name()
 
 		// `binds` is a slice of the docker run arguments.
-		binds := mapper.GetBindings(job.JobId)
+		binds := mapper.GetBindings(job.JobID)
 
 		// NewDockerEngine returns a type that has a `Run` method.
 		dclient := NewDockerEngine()
-<<<<<<< HEAD
-		exit_code, err := dclient.Run(dockerTask.ImageName, dockerTask.Cmd, binds, dockerTask.Workdir, true, stdin, stdout, stderr)
-=======
-
 		// ImageName == Docker image name (ex. devian:Wheezy).
 		// cmd = Docker command (ex. `cat`).
 		// workdir = Docker working directory (ex. /mnt/work).
-		exitCode, err := dclient.Run(dockerTask.ImageName, dockerTask.Cmd, binds, dockerTask.Workdir, true, stdout, stderr)
+		exitCode, err := dclient.Run(dockerTask.ImageName, dockerTask.Cmd, binds, dockerTask.Workdir, true, stdin, stdout, stderr)
 
->>>>>>> 91ed929a
 		stdout.Close()
 		stderr.Close()
 
 		// If `Stderr` is supposed to be added to the volume, copy it.
 		if len(dockerTask.Stderr) > 0 {
-			hstPath := mapper.HostPath(job.JobId, dockerTask.Stderr)
+			hstPath := mapper.HostPath(job.JobID, dockerTask.Stderr)
 			if len(hstPath) > 0 {
 				copyFileContents(stderrPath, hstPath)
 			}
@@ -122,7 +111,7 @@
 		}
 		//If `Stdout` is supposed to be added to the volume, copy it.
 		if len(dockerTask.Stdout) > 0 {
-			hstPath := mapper.HostPath(job.JobId, dockerTask.Stdout)
+			hstPath := mapper.HostPath(job.JobID, dockerTask.Stdout)
 			if len(hstPath) > 0 {
 				copyFileContents(stdoutPath, hstPath)
 			}
@@ -130,13 +119,13 @@
 
 		stderrText := readFileHead(stderrPath)
 		stdoutText := readFileHead(stdoutPath)
-		mapper.UpdateOutputs(job.JobId, i, exitCode, string(stdoutText), string(stderrText))
+		mapper.UpdateOutputs(job.JobID, i, exitCode, string(stdoutText), string(stderrText))
 		if err != nil {
 			return err
 		}
 	}
 
-	mapper.FinalizeJob(job.JobId)
+	mapper.FinalizeJob(job.JobID)
 
 	return nil
 }