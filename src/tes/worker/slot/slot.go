--- conflicted
+++ resolved
@@ -7,11 +7,8 @@
 	"context"
 	"fmt"
 	"sync"
-<<<<<<< HEAD
 	"tes"
-=======
 	"tes/logger"
->>>>>>> 949414f6
 	"tes/scheduler"
 	worker "tes/worker"
 )
@@ -100,11 +97,7 @@
 				// This blocks until the job is finished.
 				err := slot.engine.RunJob(ctx, job)
 				if err != nil {
-<<<<<<< HEAD
-					log.Printf("%v", err)
-=======
 					slot.log.Error("Error running job", err)
->>>>>>> 949414f6
 				}
 			}
 			// Set the slot state to idle
