--- conflicted
+++ resolved
@@ -1,58 +1,11 @@
 #!/usr/bin/env python
 
 import time
-import urllib2
-import json
 
 from common_test_util import SimpleServerTest
 
 
 class TestTaskREST(SimpleServerTest):
-<<<<<<< HEAD
-    task = {
-        "name": "TestEcho",
-        "projectId": "MyProject",
-        "description": "Simple Echo Command",
-        "resources": {},
-        "docker": [
-                {
-                    "imageName": "ubuntu",
-                    "cmd": ["echo", "hello", "world"],
-                    "stdout": "stdout",
-                }
-        ]
-    }
-
-    def test_hello_world(self):
-        u = urllib2.urlopen("http://localhost:8000/v1/jobs",
-                            json.dumps(self.task))
-        data = json.loads(u.read())
-        self.job_id = data['value']
-
-        for i in range(10):
-            r = urllib2.urlopen(
-                "http://localhost:8000/v1/jobs/%s" % (self.job_id)
-            )
-            data = json.loads(r.read())
-            if data["state"] not in ['Queued', "Running"]:
-                break
-            time.sleep(1)
-
-        assert data["state"] == "Complete"
-        assert 'logs' in data
-        assert data['logs'][0]['stdout'] == "hello world\n"
-
-    def state_immutability(self):
-        r = urllib2.urlopen("http://localhost:8000/v1/jobs/%s" % (self.job_id))
-        old_data = json.loads(r.read())
-        req = urllib2.Request(
-            "http://localhost:8000/v1/jobs/%s" % (self.job_id)
-        )
-        req.get_method = lambda: 'DELETE'
-        response = urllib2.urlopen(req)
-        new_data = json.loads(response.read())
-        assert new_data["state"] == old_data["state"]
-=======
 
     def _submit_steps(self, *steps):
         docker = []
@@ -78,6 +31,12 @@
         assert 'logs' in data
         assert data['logs'][0]['stdout'] == "hello world\n"
 
+    def state_immutability(self):
+        job_id = self._submit_steps("echo hello world")
+        data = self.tes.wait(job_id)
+        self.tes.delete(job_id)
+        new_data = self.tes.get(job_id)
+        assert new_data["state"] == data["state"]
 
     def test_job_log_length(self):
         '''
@@ -92,7 +51,6 @@
         time.sleep(1)
         data = self.tes.get_job(job_id)
         assert len(data['logs']) == 1
-
 
     def test_mark_complete_bug(self):
         '''
@@ -111,5 +69,4 @@
                 assert data['state'] == 'Running'
             elif len(data['logs']) == 3:
                 break
-            time.sleep(1)
->>>>>>> a400e480
+            time.sleep(1)